--- conflicted
+++ resolved
@@ -17,34 +17,11 @@
 
 ///
 pub mod find {
-<<<<<<< HEAD
-    pub(crate) type OdbError = git_odb::compound::find::Error;
-=======
-
-    use crate::easy;
-
     pub(crate) type OdbError = git_odb::store::find::Error;
->>>>>>> b88f253e
 
     ///
     pub mod existing {
-<<<<<<< HEAD
-        pub(crate) type OdbError = git_odb::find::existing::Error<git_odb::compound::find::Error>;
-=======
-        use crate::easy;
-
         pub(crate) type OdbError = git_odb::find::existing::Error<git_odb::store::find::Error>;
-
-        /// The error returned by [`find_object()`][easy::Handle::find_object()].
-        #[derive(Debug, thiserror::Error)]
-        #[allow(missing_docs)]
-        pub enum Error {
-            #[error(transparent)]
-            FindExisting(#[from] OdbError),
-            #[error("BUG: Part of interior state could not be borrowed.")]
-            BorrowState(#[from] easy::borrow::state::Error),
-        }
->>>>>>> b88f253e
     }
 }
 
