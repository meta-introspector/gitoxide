--- conflicted
+++ resolved
@@ -93,24 +93,14 @@
 git-pack = { version = "^0.22.0", path = "../git-pack", features = ["object-cache-dynamic"] }
 git-revision = { version = "^0.4.4", path = "../git-revision" }
 
-<<<<<<< HEAD
 git-path = { version = "^0.4.2", path = "../git-path" }
-git-url = { version = "^0.7.3", path = "../git-url" }
-=======
-git-path = { version = "^0.4.1", path = "../git-path" }
 git-url = { version = "^0.8.0", path = "../git-url" }
->>>>>>> 1d4600ae
 git-traverse = { version = "^0.16.4", path = "../git-traverse" }
 git-protocol = { version = "^0.20.0", path = "../git-protocol", optional = true }
 git-transport = { version = "^0.20.0", path = "../git-transport", optional = true }
 git-diff = { version = "^0.18.1", path = "../git-diff" }
-<<<<<<< HEAD
 git-mailmap = { version = "^0.3.2", path = "../git-mailmap" }
-git-features = { version = "^0.22.3", path = "../git-features", features = ["progress", "once_cell"] }
-=======
-git-mailmap = { version = "^0.3.2", path = "../git-mailmap", optional = true }
 git-features = { version = "^0.22.4", path = "../git-features", features = ["progress", "once_cell"] }
->>>>>>> 1d4600ae
 
 git-attributes = { version = "^0.3.3", path = "../git-attributes" }
 git-glob = { version = "^0.3.2", path = "../git-glob" }
